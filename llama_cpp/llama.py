--- conflicted
+++ resolved
@@ -5,10 +5,6 @@
 import uuid
 import time
 import multiprocessing
-<<<<<<< HEAD
-
-=======
->>>>>>> 6f080212
 from typing import (
     List,
     Optional,
@@ -28,38 +24,25 @@
 
 from .llama_types import *
 from .llama_grammar import LlamaGrammar
-<<<<<<< HEAD
-from .llama_cache import BaseLlamaCache
-
-=======
 from .llama_cache import (
     BaseLlamaCache,
     LlamaCache,  # type: ignore
     LlamaDiskCache,  # type: ignore
     LlamaRAMCache,  # type: ignore
 )
->>>>>>> 6f080212
 import llama_cpp.llama_cpp as llama_cpp
 import llama_cpp.llama_chat_format as llama_chat_format
 
-from ._internals import (
-    _LlamaModel,
-    _LlamaContext,
-    _LlamaBatch,
-    _LlamaTokenDataArray,  # type: ignore
-    _LlamaSamplingParams,
-    _LlamaSamplingContext,
-)
-from ._utils import suppress_stdout_stderr
-<<<<<<< HEAD
-=======
 from ._internals import (
     _LlamaModel,  # type: ignore
     _LlamaContext,  # type: ignore
     _LlamaBatch,  # type: ignore
     _LlamaTokenDataArray,  # type: ignore
+    _LlamaSamplingParams,  # type: ignore
+    _LlamaSamplingContext,  # type: ignore
+
 )
->>>>>>> 6f080212
+from ._utils import suppress_stdout_stderr
 
 
 class Llama:
